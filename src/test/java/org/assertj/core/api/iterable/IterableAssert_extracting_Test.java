/**
 * Licensed under the Apache License, Version 2.0 (the "License"); you may not use this file except in compliance with
 * the License. You may obtain a copy of the License at
 *
 * http://www.apache.org/licenses/LICENSE-2.0
 *
 * Unless required by applicable law or agreed to in writing, software distributed under the License is distributed on
 * an "AS IS" BASIS, WITHOUT WARRANTIES OR CONDITIONS OF ANY KIND, either express or implied. See the License for the
 * specific language governing permissions and limitations under the License.
 *
 * Copyright 2012-2015 the original author or authors.
 */
package org.assertj.core.api.iterable;

<<<<<<< HEAD
import static org.assertj.core.api.Assertions.*;
import static org.assertj.core.test.ExpectedException.*;
import static org.assertj.core.util.Lists.*;
import static org.assertj.core.data.TolkienCharacter.Race.*;

import java.util.ArrayList;
import java.util.Comparator;
import java.util.List;

=======
>>>>>>> 7a3db344
import org.assertj.core.api.AbstractIterableAssert;
import org.assertj.core.data.TolkienCharacter;
import org.assertj.core.groups.Tuple;
import org.assertj.core.test.Employee;
import org.assertj.core.test.ExpectedException;
import org.assertj.core.test.Name;
import org.assertj.core.util.introspection.IntrospectionError;
import org.junit.Before;
import org.junit.Rule;
import org.junit.Test;

import java.util.Comparator;

import static org.assertj.core.api.Assertions.assertThat;
import static org.assertj.core.api.Assertions.tuple;
import static org.assertj.core.test.ExpectedException.none;
import static org.assertj.core.util.Lists.newArrayList;

/**
 * Tests for <code>{@link AbstractIterableAssert#extracting(String)}</code> and
 * <code>{@link AbstractIterableAssert#extracting(String...)}</code>.
 * 
 * @author Joel Costigliola
 * @author Mateusz Haligowski
 */
public class IterableAssert_extracting_Test {

  private Employee yoda;
  private Employee luke;
  private Iterable<Employee> employees;
  private final List<TolkienCharacter> fellowshipOfTheRing = new ArrayList<>();

  private static final Extractor<Employee, String> firstName = new Extractor<Employee, String>() {
	@Override
	public String extract(Employee input) {
	  return input.getName().getFirst();
	}
  };

  private static final Extractor<Employee, Integer> age = new Extractor<Employee, Integer>() {
	@Override
	public Integer extract(Employee input) {
	  return input.getAge();
	}
  };

  @Before
  public void setUp() {
	yoda = new Employee(1L, new Name("Yoda"), 800);
	luke = new Employee(2L, new Name("Luke", "Skywalker"), 26);
	employees = newArrayList(yoda, luke);
	fellowshipOfTheRing.add(TolkienCharacter.of("Frodo", 33, HOBBIT));
	fellowshipOfTheRing.add(TolkienCharacter.of("Sam", 38, HOBBIT));
	fellowshipOfTheRing.add(TolkienCharacter.of("Gandalf", 2020, MAIA));
	fellowshipOfTheRing.add(TolkienCharacter.of("Legolas", 1000, ELF));
	fellowshipOfTheRing.add(TolkienCharacter.of("Pippin", 28, HOBBIT));
	fellowshipOfTheRing.add(TolkienCharacter.of("Gimli", 139, DWARF));
	fellowshipOfTheRing.add(TolkienCharacter.of("Aragorn", 87, MAN));
	fellowshipOfTheRing.add(TolkienCharacter.of("Boromir", 37, MAN));
  }

  @Rule
  public ExpectedException thrown = none();

  @Test
  public void should_allow_assertions_on_property_values_extracted_from_given_iterable() throws Exception {
<<<<<<< HEAD
	assertThat(employees).as("extract property backed by a private field")
	                     .extracting("age")
	                     .containsOnly(800, 26);
	assertThat(employees).as("extract pure property")
	                     .extracting("adult")
	                     .containsOnly(true, true);
	assertThat(employees).as("nested property")
	                     .extracting("name.first")
	                     .containsOnly("Yoda", "Luke");
	assertThat(employees).as("extract field that is also a property")
	                     .extracting("name")
	                     .containsOnly(new Name("Yoda"), new Name("Luke", "Skywalker"));
	assertThat(employees).as("extract field that is also a property but specifiying the extracted type")
	                     .extracting("name", Name.class)
	                     .containsOnly(new Name("Yoda"), new Name("Luke", "Skywalker"));
=======
    assertThat(employees).extracting("age")
                         .as("extract property backed by a private field")
                         .containsOnly(800, 26);
    assertThat(employees).extracting("adult")
                         .as("extract pure property")
                         .containsOnly(true, true);
    assertThat(employees).extracting("name.first")
                         .as("nested property")
                         .containsOnly("Yoda", "Luke");
    assertThat(employees).extracting("name")
                         .as("extract field that is also a property")
                         .containsOnly(new Name("Yoda"), new Name("Luke", "Skywalker"));
    assertThat(employees).extracting("name", Name.class)
                         .as("extract field that is also a property but specifiying the extracted type")
                         .containsOnly(new Name("Yoda"), new Name("Luke", "Skywalker"));
>>>>>>> 7a3db344
  }

  @Test
  public void should_allow_assertions_on_null_property_values_extracted_from_given_iterable() throws Exception {
<<<<<<< HEAD
	yoda.name.setFirst(null);
	assertThat(employees).as("not null property but null nested property")
	                     .extracting("name.first")
	                     .containsOnly(null, "Luke");
	yoda.setName(null);
	assertThat(employees).as("extract nested property when top property is null")
	                     .extracting("name.first")
	                     .containsOnly(null, "Luke");
	assertThat(employees).as("null property")
	                     .extracting("name")
	                     .containsOnly(null, new Name("Luke", "Skywalker"));
=======
    yoda.name.setFirst(null);
    assertThat(employees).extracting("name.first")
                         .as("not null property but null nested property")
                         .containsOnly(null, "Luke");
    yoda.setName(null);
    assertThat(employees).extracting("name.first")
                         .as("extract nested property when top property is null")
                         .containsOnly(null, "Luke");
    assertThat(employees).extracting("name")
                         .as("null property")
                         .containsOnly(null, new Name("Luke", "Skywalker"));
>>>>>>> 7a3db344
  }

  @Test
  public void should_allow_assertions_on_field_values_extracted_from_given_iterable() throws Exception {
<<<<<<< HEAD
	assertThat(employees).as("extract field")
	                     .extracting("id")
	                     .containsOnly(1L, 2L);
	assertThat(employees).as("null field")
	                     .extracting("surname")
	                     .containsNull();
	assertThat(employees).as("null nested field")
	                     .extracting("surname.first")
	                     .containsNull();
	yoda.surname = new Name();
	assertThat(employees).as("not null field but null nested field")
	                     .extracting("surname.first")
	                     .containsNull();
	yoda.surname = new Name("Master");
	assertThat(employees).as("nested field")
	                     .extracting("surname.first")
	                     .containsOnly("Master", null);
	assertThat(employees).as("extract field specifiying the extracted type")
	                     .extracting("surname", Name.class)
	                     .containsOnly(new Name("Master"), null);
=======
    assertThat(employees).extracting("id")
                         .as("extract field")
                         .containsOnly(1L, 2L);
    assertThat(employees).extracting("surname")
                         .as("null field")
                         .containsNull();
    assertThat(employees).extracting("surname.first")
                         .as("null nested field")
                         .containsNull();
    yoda.surname = new Name();
    assertThat(employees).extracting("surname.first")
                         .as("not null field but null nested field")
                         .containsNull();
    yoda.surname = new Name("Master");
    assertThat(employees).extracting("surname.first")
                         .as("nested field")
                         .containsOnly("Master", null);
    assertThat(employees).extracting("surname", Name.class)
                         .as("extract field specifiying the extracted type")
                         .containsOnly(new Name("Master"), null);
>>>>>>> 7a3db344
  }

  @Test
  public void should_allow_assertions_on_property_values_extracted_from_given_iterable_with_extracted_type_defined()
	  throws Exception {
	// extract field that is also a property and check generic for comparator.
	assertThat(employees).extracting("name", Name.class).usingElementComparator(new Comparator<Name>() {
	  @Override
	  public int compare(Name o1, Name o2) {
		return o1.getFirst().compareTo(o2.getFirst());
	  }
	}).containsOnly(new Name("Yoda"), new Name("Luke", "Skywalker"));
  }

  @Test
  public void should_throw_error_if_no_property_nor_field_with_given_name_can_be_extracted() throws Exception {
	thrown.expect(IntrospectionError.class);
	assertThat(employees).extracting("unknown");
  }

  @Test
  public void should_allow_assertions_on_multiple_extracted_values_from_given_iterable() throws Exception {
<<<<<<< HEAD
	assertThat(employees).extracting("name.first", "age", "id").containsOnly(tuple("Yoda", 800, 1L),
	                                                                         tuple("Luke", 26, 2L));
=======
    assertThat(employees).extracting("name.first", "age", "id").containsOnly(tuple("Yoda", 800, 1L),
                                                                             tuple("Luke", 26, 2L));
>>>>>>> 7a3db344
  }

  @Test
  public void should_throw_error_if_one_property_or_field_can_not_be_extracted() throws Exception {
<<<<<<< HEAD
	thrown.expect(IntrospectionError.class);
	assertThat(employees).extracting("unknown", "age", "id")
	                     .containsOnly(tuple("Yoda", 800, 1L), tuple("Luke", 26, 2L));
=======
    thrown.expect(IntrospectionError.class);
    assertThat(employees).extracting("unknown", "age", "id")
                         .containsOnly(tuple("Yoda", 800, 1L), tuple("Luke", 26, 2L));
>>>>>>> 7a3db344
  }

  @Test
  public void should_allow_extracting_single_values_using_extractor() throws Exception {
	assertThat(employees).extracting(firstName).containsOnly("Yoda", "Luke");
	assertThat(employees).extracting(age).containsOnly(26, 800);
  }

  @Test
  public void sohuld_allow_extracting_multiple_values_using_extractor() throws Exception {
	assertThat(employees).extracting(new Extractor<Employee, Tuple>() {
	  @Override
	  public Tuple extract(Employee input) {
		return new Tuple(input.getName().getFirst(), input.getAge(), input.id);
	  }
	}).containsOnly(tuple("Yoda", 800, 1L), tuple("Luke", 26, 2L));
  }

  @Test
  public void should_allow_assertions_by_using_function_extracted_from_given_iterable() throws Exception {
	assertThat(fellowshipOfTheRing).extracting(TolkienCharacter::getName)
	                               .contains("Boromir", "Gandalf", "Frodo")
	                               .doesNotContain("Sauron", "Elrond");
  }

  @Test
  public void should_throw_error_if_function_fails() throws Exception {
	RuntimeException thrown = new RuntimeException();
	assertThatExceptionThrownBy(() -> assertThat(fellowshipOfTheRing).extracting(e -> {
	  throw thrown;
	}).isEqualTo(thrown));
  }

  @Test
  public void should_allow_assertions_on_two_extracted_values_from_given_iterable_by_using_a_function() {

	assertThat(fellowshipOfTheRing).extracting(TolkienCharacter::getName, 
	                                           TolkienCharacter::getAge)
	                               .containsOnly(tuple("Frodo", 33),
	                                             tuple("Sam", 38),
	                                             tuple("Gandalf", 2020),
	                                             tuple("Legolas", 1000),
	                                             tuple("Pippin", 28),
	                                             tuple("Gimli", 139),
	                                             tuple("Aragorn", 87),
	                                             tuple("Boromir", 37));
  }

  @Test
  public void should_allow_assertions_on_three_extracted_values_from_given_iterable_by_using_a_function() {

	assertThat(fellowshipOfTheRing).extracting(TolkienCharacter::getName,
	                                           TolkienCharacter::getAge,
	                                           TolkienCharacter::getRace)
	                               .containsOnly(tuple("Frodo", 33, HOBBIT),
	                                             tuple("Sam", 38, HOBBIT),
	                                             tuple("Gandalf", 2020, MAIA),
	                                             tuple("Legolas", 1000, ELF),
	                                             tuple("Pippin", 28, HOBBIT),
	                                             tuple("Gimli", 139, DWARF),
	                                             tuple("Aragorn", 87, MAN),
	                                             tuple("Boromir", 37, MAN));
  }

  @Test
  public void should_allow_assertions_on_four_extracted_values_from_given_iterable_by_using_a_function() {

	assertThat(fellowshipOfTheRing).extracting(TolkienCharacter::getName,
	                                           TolkienCharacter::getAge,
	                                           TolkienCharacter::getRace,
	                                           character -> character.name)
	                               .containsOnly(tuple("Frodo", 33, HOBBIT, "Frodo"),
	                                             tuple("Sam", 38, HOBBIT, "Sam"),
	                                             tuple("Gandalf", 2020, MAIA, "Gandalf"),
	                                             tuple("Legolas", 1000, ELF, "Legolas"),
	                                             tuple("Pippin", 28, HOBBIT, "Pippin"),
	                                             tuple("Gimli", 139, DWARF, "Gimli"),
	                                             tuple("Aragorn", 87, MAN, "Aragorn"),
	                                             tuple("Boromir", 37, MAN, "Boromir"));
  }

  @Test
  public void should_allow_assertions_on_five_extracted_values_from_given_iterable_by_using_a_function() {

	assertThat(fellowshipOfTheRing).extracting(TolkienCharacter::getName,
	                                           TolkienCharacter::getAge,
	                                           TolkienCharacter::getRace,
	                                           character -> character.name,
	                                           character -> character.age)
	                               .containsOnly(tuple("Frodo", 33, HOBBIT, "Frodo", 33),
	                                             tuple("Sam", 38, HOBBIT, "Sam", 38),
	                                             tuple("Gandalf", 2020, MAIA, "Gandalf", 2020),
	                                             tuple("Legolas", 1000, ELF, "Legolas", 1000),
	                                             tuple("Pippin", 28, HOBBIT, "Pippin", 28),
	                                             tuple("Gimli", 139, DWARF, "Gimli", 139),
	                                             tuple("Aragorn", 87, MAN, "Aragorn", 87),
	                                             tuple("Boromir", 37, MAN, "Boromir", 37));
  }

  @Test
  public void should_allow_assertions_on_more_than_five_extracted_values_from_given_iterable_by_using_a_function() {

	assertThat(fellowshipOfTheRing).extracting(TolkienCharacter::getName,
	                                           TolkienCharacter::getAge,
	                                           TolkienCharacter::getRace,
	                                           character -> character.name,
	                                           character -> character.age,
	                                           character -> character.race)
	                               .containsOnly(tuple("Frodo", 33, HOBBIT, "Frodo", 33, HOBBIT),
	                                             tuple("Sam", 38, HOBBIT, "Sam", 38, HOBBIT),
	                                             tuple("Gandalf", 2020, MAIA, "Gandalf", 2020, MAIA),
	                                             tuple("Legolas", 1000, ELF, "Legolas", 1000, ELF),
	                                             tuple("Pippin", 28, HOBBIT, "Pippin", 28, HOBBIT),
	                                             tuple("Gimli", 139, DWARF, "Gimli", 139, DWARF),
	                                             tuple("Aragorn", 87, MAN, "Aragorn", 87, MAN),
	                                             tuple("Boromir", 37, MAN, "Boromir", 37, MAN));
  }
}<|MERGE_RESOLUTION|>--- conflicted
+++ resolved
@@ -12,7 +12,6 @@
  */
 package org.assertj.core.api.iterable;
 
-<<<<<<< HEAD
 import static org.assertj.core.api.Assertions.*;
 import static org.assertj.core.test.ExpectedException.*;
 import static org.assertj.core.util.Lists.*;
@@ -22,8 +21,6 @@
 import java.util.Comparator;
 import java.util.List;
 
-=======
->>>>>>> 7a3db344
 import org.assertj.core.api.AbstractIterableAssert;
 import org.assertj.core.data.TolkienCharacter;
 import org.assertj.core.groups.Tuple;
@@ -34,13 +31,6 @@
 import org.junit.Before;
 import org.junit.Rule;
 import org.junit.Test;
-
-import java.util.Comparator;
-
-import static org.assertj.core.api.Assertions.assertThat;
-import static org.assertj.core.api.Assertions.tuple;
-import static org.assertj.core.test.ExpectedException.none;
-import static org.assertj.core.util.Lists.newArrayList;
 
 /**
  * Tests for <code>{@link AbstractIterableAssert#extracting(String)}</code> and
@@ -90,23 +80,6 @@
 
   @Test
   public void should_allow_assertions_on_property_values_extracted_from_given_iterable() throws Exception {
-<<<<<<< HEAD
-	assertThat(employees).as("extract property backed by a private field")
-	                     .extracting("age")
-	                     .containsOnly(800, 26);
-	assertThat(employees).as("extract pure property")
-	                     .extracting("adult")
-	                     .containsOnly(true, true);
-	assertThat(employees).as("nested property")
-	                     .extracting("name.first")
-	                     .containsOnly("Yoda", "Luke");
-	assertThat(employees).as("extract field that is also a property")
-	                     .extracting("name")
-	                     .containsOnly(new Name("Yoda"), new Name("Luke", "Skywalker"));
-	assertThat(employees).as("extract field that is also a property but specifiying the extracted type")
-	                     .extracting("name", Name.class)
-	                     .containsOnly(new Name("Yoda"), new Name("Luke", "Skywalker"));
-=======
     assertThat(employees).extracting("age")
                          .as("extract property backed by a private field")
                          .containsOnly(800, 26);
@@ -122,24 +95,10 @@
     assertThat(employees).extracting("name", Name.class)
                          .as("extract field that is also a property but specifiying the extracted type")
                          .containsOnly(new Name("Yoda"), new Name("Luke", "Skywalker"));
->>>>>>> 7a3db344
   }
 
   @Test
   public void should_allow_assertions_on_null_property_values_extracted_from_given_iterable() throws Exception {
-<<<<<<< HEAD
-	yoda.name.setFirst(null);
-	assertThat(employees).as("not null property but null nested property")
-	                     .extracting("name.first")
-	                     .containsOnly(null, "Luke");
-	yoda.setName(null);
-	assertThat(employees).as("extract nested property when top property is null")
-	                     .extracting("name.first")
-	                     .containsOnly(null, "Luke");
-	assertThat(employees).as("null property")
-	                     .extracting("name")
-	                     .containsOnly(null, new Name("Luke", "Skywalker"));
-=======
     yoda.name.setFirst(null);
     assertThat(employees).extracting("name.first")
                          .as("not null property but null nested property")
@@ -151,33 +110,10 @@
     assertThat(employees).extracting("name")
                          .as("null property")
                          .containsOnly(null, new Name("Luke", "Skywalker"));
->>>>>>> 7a3db344
   }
 
   @Test
   public void should_allow_assertions_on_field_values_extracted_from_given_iterable() throws Exception {
-<<<<<<< HEAD
-	assertThat(employees).as("extract field")
-	                     .extracting("id")
-	                     .containsOnly(1L, 2L);
-	assertThat(employees).as("null field")
-	                     .extracting("surname")
-	                     .containsNull();
-	assertThat(employees).as("null nested field")
-	                     .extracting("surname.first")
-	                     .containsNull();
-	yoda.surname = new Name();
-	assertThat(employees).as("not null field but null nested field")
-	                     .extracting("surname.first")
-	                     .containsNull();
-	yoda.surname = new Name("Master");
-	assertThat(employees).as("nested field")
-	                     .extracting("surname.first")
-	                     .containsOnly("Master", null);
-	assertThat(employees).as("extract field specifiying the extracted type")
-	                     .extracting("surname", Name.class)
-	                     .containsOnly(new Name("Master"), null);
-=======
     assertThat(employees).extracting("id")
                          .as("extract field")
                          .containsOnly(1L, 2L);
@@ -198,7 +134,6 @@
     assertThat(employees).extracting("surname", Name.class)
                          .as("extract field specifiying the extracted type")
                          .containsOnly(new Name("Master"), null);
->>>>>>> 7a3db344
   }
 
   @Test
@@ -221,26 +156,15 @@
 
   @Test
   public void should_allow_assertions_on_multiple_extracted_values_from_given_iterable() throws Exception {
-<<<<<<< HEAD
-	assertThat(employees).extracting("name.first", "age", "id").containsOnly(tuple("Yoda", 800, 1L),
-	                                                                         tuple("Luke", 26, 2L));
-=======
     assertThat(employees).extracting("name.first", "age", "id").containsOnly(tuple("Yoda", 800, 1L),
                                                                              tuple("Luke", 26, 2L));
->>>>>>> 7a3db344
   }
 
   @Test
   public void should_throw_error_if_one_property_or_field_can_not_be_extracted() throws Exception {
-<<<<<<< HEAD
-	thrown.expect(IntrospectionError.class);
-	assertThat(employees).extracting("unknown", "age", "id")
-	                     .containsOnly(tuple("Yoda", 800, 1L), tuple("Luke", 26, 2L));
-=======
     thrown.expect(IntrospectionError.class);
     assertThat(employees).extracting("unknown", "age", "id")
                          .containsOnly(tuple("Yoda", 800, 1L), tuple("Luke", 26, 2L));
->>>>>>> 7a3db344
   }
 
   @Test
@@ -269,7 +193,7 @@
   @Test
   public void should_throw_error_if_function_fails() throws Exception {
 	RuntimeException thrown = new RuntimeException();
-	assertThatExceptionThrownBy(() -> assertThat(fellowshipOfTheRing).extracting(e -> {
+	assertThatThrownBy(() -> assertThat(fellowshipOfTheRing).extracting(e -> {
 	  throw thrown;
 	}).isEqualTo(thrown));
   }
