--- conflicted
+++ resolved
@@ -27,22 +27,14 @@
 
   @Test
   public void should_create_Assert() {
-<<<<<<< HEAD
-    assertNotNull(Assertions.assertThat(newLinkedHashSet()));
-=======
     AbstractIterableAssert<?, ? extends Iterable<?>, Object> assertions = Assertions.assertThat( newLinkedHashSet() );
     assertThat(assertions).isNotNull();
->>>>>>> 7dfa5fde
   }
 
   @Test
   public void should_pass_actual() {
     Iterable<String> names = newLinkedHashSet("Luke");
-<<<<<<< HEAD
-    assertSame(names, Assertions.assertThat(names).actual);
-=======
     AbstractIterableAssert<?, ? extends Iterable<? extends String>, String> assertions = Assertions.assertThat( names );
     assertThat(assertions.actual).isSameAs(names);
->>>>>>> 7dfa5fde
   }
 }