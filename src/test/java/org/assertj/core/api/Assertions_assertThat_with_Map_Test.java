/**
 * Licensed under the Apache License, Version 2.0 (the "License"); you may not use this file except in compliance with
 * the License. You may obtain a copy of the License at
 *
 * http://www.apache.org/licenses/LICENSE-2.0
 *
 * Unless required by applicable law or agreed to in writing, software distributed under the License is distributed on
 * an "AS IS" BASIS, WITHOUT WARRANTIES OR CONDITIONS OF ANY KIND, either express or implied. See the License for the
 * specific language governing permissions and limitations under the License.
 *
 * Copyright 2012-2015 the original author or authors.
 */
package org.assertj.core.api;

import static java.util.Collections.emptyMap;
import static org.junit.Assert.assertNotNull;
import static org.junit.Assert.assertSame;

import java.util.HashMap;
import java.util.Map;

import org.junit.Test;

/**
 * Tests for <code>{@link Assertions#assertThat(Map)}</code>.
 * 
 * @author Alex Ruiz
 * @author Nicolas François
 */
public class Assertions_assertThat_with_Map_Test {

  @Test
  public void should_create_Assert() {
    assertNotNull(Assertions.assertThat(emptyMap()));
  }

  @Test
  public void should_pass_actual() {
<<<<<<< HEAD
    Map<Object, Object> actual = new HashMap<Object, Object>();
    assertSame(actual, Assertions.assertThat(actual).actual);
=======
    Map<Object, Object> actual = new HashMap<>();
    AbstractMapAssert<?, ? extends Map<Object, Object>, Object, Object> assertions = Assertions.assertThat(actual);
    assertSame(actual, assertions.actual);
>>>>>>> 7a3db344
  }
}<|MERGE_RESOLUTION|>--- conflicted
+++ resolved
@@ -36,13 +36,7 @@
 
   @Test
   public void should_pass_actual() {
-<<<<<<< HEAD
     Map<Object, Object> actual = new HashMap<Object, Object>();
     assertSame(actual, Assertions.assertThat(actual).actual);
-=======
-    Map<Object, Object> actual = new HashMap<>();
-    AbstractMapAssert<?, ? extends Map<Object, Object>, Object, Object> assertions = Assertions.assertThat(actual);
-    assertSame(actual, assertions.actual);
->>>>>>> 7a3db344
   }
 }